--- conflicted
+++ resolved
@@ -30,423 +30,9 @@
 	return api
 }
 
-<<<<<<< HEAD
-func (self *EthereumApi) xethWithStateNum(num int64) *xeth.XEth {
-	chain := self.xeth().Backend().ChainManager()
-	var block *types.Block
-
-	if num < 0 {
-		num = chain.CurrentBlock().Number().Int64() + num + 1
-	}
-	block = chain.GetBlockByNumber(uint64(num))
-
-	var st *state.StateDB
-	if block != nil {
-		st = state.New(block.Root(), self.xeth().Backend().StateDb())
-	} else {
-		st = chain.State()
-	}
-	return self.xeth().WithState(st)
-}
-
-func (self *EthereumApi) getStateWithNum(num int64) *xeth.State {
-	return self.xethWithStateNum(num).State()
-}
-
-func (self *EthereumApi) start() {
-	timer := time.NewTicker(2 * time.Second)
-done:
-	for {
-		select {
-		case <-timer.C:
-			self.logMut.Lock()
-			self.messagesMut.Lock()
-			for id, filter := range self.logs {
-				if time.Since(filter.timeout) > filterTickerTime {
-					self.filterManager.UninstallFilter(id)
-					delete(self.logs, id)
-				}
-			}
-
-			for id, filter := range self.messages {
-				if time.Since(filter.timeout) > filterTickerTime {
-					self.xeth().Whisper().Unwatch(id)
-					delete(self.messages, id)
-				}
-			}
-			self.messagesMut.Unlock()
-			self.logMut.Unlock()
-		case <-self.quit:
-			break done
-		}
-	}
-}
-
-func (self *EthereumApi) stop() {
-	close(self.quit)
-}
-
-// func (self *EthereumApi) Register(args string, reply *interface{}) error {
-// 	self.regmut.Lock()
-// 	defer self.regmut.Unlock()
-
-// 	if _, ok := self.register[args]; ok {
-// 		self.register[args] = nil // register with empty
-// 	}
-// 	return nil
-// }
-
-// func (self *EthereumApi) Unregister(args string, reply *interface{}) error {
-// 	self.regmut.Lock()
-// 	defer self.regmut.Unlock()
-
-// 	delete(self.register, args)
-
-// 	return nil
-// }
-
-// func (self *EthereumApi) WatchTx(args string, reply *interface{}) error {
-// 	self.regmut.Lock()
-// 	defer self.regmut.Unlock()
-
-// 	txs := self.register[args]
-// 	self.register[args] = nil
-
-// 	*reply = txs
-// 	return nil
-// }
-
-func (self *EthereumApi) NewFilter(args *FilterOptions, reply *interface{}) error {
-	var id int
-	filter := core.NewFilter(self.xeth().Backend())
-	filter.SetOptions(toFilterOptions(args))
-	filter.LogsCallback = func(logs state.Logs) {
-		self.logMut.Lock()
-		defer self.logMut.Unlock()
-
-		self.logs[id].add(logs...)
-	}
-	id = self.filterManager.InstallFilter(filter)
-	self.logs[id] = &logFilter{timeout: time.Now()}
-
-	*reply = common.ToHex(big.NewInt(int64(id)).Bytes())
-
-	return nil
-}
-
-func (self *EthereumApi) UninstallFilter(id int, reply *interface{}) error {
-	if _, ok := self.logs[id]; ok {
-		delete(self.logs, id)
-	}
-
-	self.filterManager.UninstallFilter(id)
-	*reply = true
-	return nil
-}
-
-func (self *EthereumApi) NewFilterString(args *FilterStringArgs, reply *interface{}) error {
-	var id int
-	filter := core.NewFilter(self.xeth().Backend())
-
-	switch args.Word {
-	case "pending":
-		filter.PendingCallback = func(tx *types.Transaction) {
-			self.logMut.Lock()
-			defer self.logMut.Unlock()
-
-			self.logs[id].add(&state.StateLog{})
-		}
-	case "latest":
-		filter.BlockCallback = func(block *types.Block, logs state.Logs) {
-			self.logMut.Lock()
-			defer self.logMut.Unlock()
-
-			for _, log := range logs {
-				self.logs[id].add(log)
-			}
-			self.logs[id].add(&state.StateLog{})
-		}
-	default:
-		return NewValidationError("Word", "Must be `latest` or `pending`")
-	}
-
-	id = self.filterManager.InstallFilter(filter)
-	self.logs[id] = &logFilter{timeout: time.Now()}
-	*reply = common.ToHex(big.NewInt(int64(id)).Bytes())
-
-	return nil
-}
-
-func (self *EthereumApi) FilterChanged(id int, reply *interface{}) error {
-	self.logMut.Lock()
-	defer self.logMut.Unlock()
-
-	if self.logs[id] != nil {
-		*reply = NewLogsRes(self.logs[id].get())
-	}
-
-	return nil
-}
-
-func (self *EthereumApi) Logs(id int, reply *interface{}) error {
-	self.logMut.Lock()
-	defer self.logMut.Unlock()
-
-	filter := self.filterManager.GetFilter(id)
-	if filter != nil {
-		*reply = NewLogsRes(filter.Find())
-	}
-
-	return nil
-}
-
-func (self *EthereumApi) AllLogs(args *FilterOptions, reply *interface{}) error {
-	filter := core.NewFilter(self.xeth().Backend())
-	filter.SetOptions(toFilterOptions(args))
-
-	*reply = NewLogsRes(filter.Find())
-
-	return nil
-}
-
-func (p *EthereumApi) Transact(args *NewTxArgs, reply *interface{}) (err error) {
-	// TODO if no_private_key then
-	//if _, exists := p.register[args.From]; exists {
-	//	p.register[args.From] = append(p.register[args.From], args)
-	//} else {
-	/*
-		account := accounts.Get(common.FromHex(args.From))
-		if account != nil {
-			if account.Unlocked() {
-				if !unlockAccount(account) {
-					return
-				}
-			}
-
-			result, _ := account.Transact(common.FromHex(args.To), common.FromHex(args.Value), common.FromHex(args.Gas), common.FromHex(args.GasPrice), common.FromHex(args.Data))
-			if len(result) > 0 {
-				*reply = common.ToHex(result)
-			}
-		} else if _, exists := p.register[args.From]; exists {
-			p.register[ags.From] = append(p.register[args.From], args)
-		}
-	*/
-
-	if err := args.requirements(); err != nil {
-		return err
-	}
-
-	// TODO: align default values to have the same type, e.g. not depend on
-	// common.Value conversions later on
-	if args.Gas.Cmp(big.NewInt(0)) == 0 {
-		args.Gas = defaultGas
-	}
-
-	if args.GasPrice.Cmp(big.NewInt(0)) == 0 {
-		args.GasPrice = defaultGasPrice
-	}
-
-	*reply, err = p.xeth().Transact(args.From, args.To, args.Value.String(), args.Gas.String(), args.GasPrice.String(), args.Data)
-	if err != nil {
-		fmt.Println("err:", err)
-		return err
-	}
-
-	return nil
-}
-
-func (p *EthereumApi) Call(args *NewTxArgs, reply *interface{}) error {
-	result, err := p.xethWithStateNum(args.BlockNumber).Call(args.From, args.To, args.Value.String(), args.Gas.String(), args.GasPrice.String(), args.Data)
-	if err != nil {
-		return err
-	}
-
-	*reply = result
-	return nil
-}
-
-func (p *EthereumApi) GetBalance(args *GetBalanceArgs, reply *interface{}) error {
-	if err := args.requirements(); err != nil {
-		return err
-	}
-	state := p.getStateWithNum(args.BlockNumber).SafeGet(args.Address)
-	*reply = common.ToHex(state.Balance().Bytes())
-	return nil
-}
-
-func (p *EthereumApi) GetStorage(args *GetStorageArgs, reply *interface{}) error {
-	if err := args.requirements(); err != nil {
-		return err
-	}
-	*reply = p.getStateWithNum(args.BlockNumber).SafeGet(args.Address).Storage()
-	return nil
-}
-
-func (p *EthereumApi) GetStorageAt(args *GetStorageAtArgs, reply *interface{}) error {
-	if err := args.requirements(); err != nil {
-		return err
-	}
-	state := p.getStateWithNum(args.BlockNumber).SafeGet(args.Address)
-
-	value := state.StorageString(args.Key)
-	var hx string
-	if strings.Index(args.Key, "0x") == 0 {
-		hx = string([]byte(args.Key)[2:])
-	} else {
-		// Convert the incoming string (which is a bigint) into hex
-		i, _ := new(big.Int).SetString(args.Key, 10)
-		hx = common.Bytes2Hex(i.Bytes())
-	}
-	rpclogger.Debugf("GetStateAt(%s, %s)\n", args.Address, hx)
-	*reply = map[string]string{args.Key: value.Str()}
-	return nil
-}
-
-func (p *EthereumApi) GetTxCountAt(args *GetTxCountArgs, reply *interface{}) error {
-	err := args.requirements()
-	if err != nil {
-		return err
-	}
-	*reply = p.xethWithStateNum(args.BlockNumber).TxCountAt(args.Address)
-	return nil
-}
-
-func (p *EthereumApi) GetData(args *GetDataArgs, reply *interface{}) error {
-	if err := args.requirements(); err != nil {
-		return err
-	}
-	*reply = p.xethWithStateNum(args.BlockNumber).CodeAt(args.Address)
-	return nil
-}
-
-func (p *EthereumApi) GetCompilers(reply *interface{}) error {
-	c := []string{""}
-	*reply = c
-	return nil
-}
-
-func (p *EthereumApi) DbPut(args *DbArgs, reply *interface{}) error {
-	if err := args.requirements(); err != nil {
-		return err
-	}
-
-	p.db.Put([]byte(args.Database+args.Key), []byte(args.Value))
-	*reply = true
-	return nil
-}
-
-func (p *EthereumApi) DbGet(args *DbArgs, reply *interface{}) error {
-	if err := args.requirements(); err != nil {
-		return err
-	}
-
-	res, _ := p.db.Get([]byte(args.Database + args.Key))
-	*reply = string(res)
-	return nil
-}
-
-func (p *EthereumApi) NewWhisperIdentity(reply *interface{}) error {
-	*reply = p.xeth().Whisper().NewIdentity()
-	return nil
-}
-
-// func (p *EthereumApi) RemoveWhisperIdentity(args *WhisperIdentityArgs, reply *interface{}) error {
-// 	*reply = p.xeth().Whisper().RemoveIdentity(args.Identity)
-// 	return nil
-// }
-
-func (p *EthereumApi) NewWhisperFilter(args *WhisperFilterArgs, reply *interface{}) error {
-	var id int
-	opts := new(xeth.Options)
-	opts.From = args.From
-	opts.To = args.To
-	opts.Topics = args.Topics
-	opts.Fn = func(msg xeth.WhisperMessage) {
-		p.messagesMut.Lock()
-		defer p.messagesMut.Unlock()
-		p.messages[id].add(msg) // = append(p.messages[id], msg)
-	}
-	id = p.xeth().Whisper().Watch(opts)
-	p.messages[id] = &whisperFilter{timeout: time.Now()}
-	*reply = common.ToHex(big.NewInt(int64(id)).Bytes())
-	return nil
-}
-
-func (p *EthereumApi) UninstallWhisperFilter(id int, reply *interface{}) error {
-	delete(p.messages, id)
-	*reply = true
-	return nil
-}
-
-func (self *EthereumApi) MessagesChanged(id int, reply *interface{}) error {
-	self.messagesMut.Lock()
-	defer self.messagesMut.Unlock()
-
-	if self.messages[id] != nil {
-		*reply = self.messages[id].get()
-	}
-
-	return nil
-}
-
-func (p *EthereumApi) WhisperPost(args *WhisperMessageArgs, reply *interface{}) error {
-	err := p.xeth().Whisper().Post(args.Payload, args.To, args.From, args.Topics, args.Priority, args.Ttl)
-	if err != nil {
-		return err
-	}
-
-	*reply = true
-	return nil
-}
-
-func (p *EthereumApi) HasWhisperIdentity(args string, reply *interface{}) error {
-	*reply = p.xeth().Whisper().HasIdentity(args)
-	return nil
-}
-
-func (p *EthereumApi) WhisperMessages(id int, reply *interface{}) error {
-	*reply = p.xeth().Whisper().Messages(id)
-	return nil
-}
-
-func (p *EthereumApi) GetTransactionByHash(hash string, reply *interface{}) error {
-	tx := p.xeth().EthTransactionByHash(hash)
-	if tx != nil {
-		*reply = NewTransactionRes(tx)
-	}
-	return nil
-}
-
-func (p *EthereumApi) GetBlockByHash(blockhash string, includetx bool) (*BlockRes, error) {
-	block := p.xeth().EthBlockByHash(blockhash)
-	br := NewBlockRes(block)
-	br.fullTx = includetx
-	return br, nil
-}
-
-func (p *EthereumApi) GetBlockByNumber(blocknum int64, includetx bool) (*BlockRes, error) {
-	block := p.xeth().EthBlockByNumber(blocknum)
-	br := NewBlockRes(block)
-	br.fullTx = includetx
-	return br, nil
-}
-
-func (p *EthereumApi) GetBlockTransactionCountByHash(blockhash string) (int64, error) {
-	block := p.xeth().EthBlockByHash(blockhash)
-	br := NewBlockRes(block)
-	return int64(len(br.Transactions)), nil
-}
-
-func (p *EthereumApi) GetBlockTransactionCountByNumber(blocknum int64) (int64, error) {
-	block := p.xeth().EthBlockByNumber(blocknum)
-	br := NewBlockRes(block)
-	return int64(len(br.Transactions)), nil
-}
-=======
 func (self *EthereumApi) xeth() *xeth.XEth {
 	self.xethMu.RLock()
 	defer self.xethMu.RUnlock()
->>>>>>> 0cde7a4d
 
 	return self.eth
 }
@@ -457,11 +43,8 @@
 
 func (p *EthereumApi) GetRequestReply(req *RpcRequest, reply *interface{}) error {
 	// Spec at https://github.com/ethereum/wiki/wiki/Generic-JSON-RPC
-<<<<<<< HEAD
 	rpclogger.Debugf("%s %s", req.Method, req.Params)
-=======
-	rpclogger.DebugDetailf("%s %s", req.Method, req.Params)
->>>>>>> 0cde7a4d
+
 	switch req.Method {
 	case "web3_sha3":
 		args := new(Sha3Args)
